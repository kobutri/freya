--- conflicted
+++ resolved
@@ -1,105 +1,101 @@
-# Freya :crab:
-
-<img align="right" src="logo.svg" alt="Freya logo" width="150"/>
-
-[![Discord Server](https://img.shields.io/discord/1015005816094478347.svg?logo=discord&style=flat-square)](https://discord.gg/sYejxCdewG)
-[![Github Sponsors](https://img.shields.io/github/sponsors/marc2332?style=social)](https://github.com/sponsors/marc2332)
-[![codecov](https://codecov.io/github/marc2332/freya/branch/main/graph/badge.svg?token=APSGEC84B8)](https://codecov.io/github/marc2332/freya)
-
-**Freya** is native GUI library for Rust powered by 🧬 [Dioxus](https://dioxuslabs.com) and 🎨 [Skia](https://skia.org/). 
-
-⚠️ It's currently work in progress and not usable for production, but you can already play with it! You can join the [Discord](https://discord.gg/sYejxCdewG) server if you have any question or issue. 
-
-<br/>
-<br/>
-
-<table>
-<tr>
-<td style="border:hidden;">
-
-```rust
-fn app(cx: Scope) -> Element {
-    let mut count = use_state(cx, || 0);
-
-    render!(
-        container {
-            height: "20%",
-            width: "100%",
-            background: "rgb(233, 196, 106)",
-            padding: "25",
-            color: "rgb(20, 33, 61)",
-            label { 
-                font_size: "20", 
-                "Number is: {count}"
-            }
-        }
-        container {
-            height: "80%",
-            width: "100%",
-            background: "rgb(168, 218, 220)",
-            color: "black",
-            padding: "25",
-            onclick: move |_| count += 1,
-            label { "Click to increase!" }
-        }
-    )
-}
-```
-</td>
-<td style="border:hidden;">
-
-![Freya](./demo.png)
-
-</td>
-</table>
-
-### Want to try it? 🤔
-
-⚠️ See [Environment setup](https://book.freyaui.dev/setup.html) first.
-
-Run:
-
-```shell
-cargo run --example counter
-```
-
-### Usage 📜
-Add Freya as a dependency in your `Cargo.toml`:
-
-```toml
-freya = { git = "https://github.com/marc2332/freya" }
-<<<<<<< HEAD
-dioxus = { git = "https://github.com/DioxusLabs/dioxus", rev="bea16f151f3eb519ca8da3e3c20482d345067561", features=["macro", "hooks", "hot-reload"]}
-=======
-dioxus = { git = "https://github.com/DioxusLabs/dioxus", rev="d521da1991719760e271457dfe4f9ddf281afbb3", features = ["macro", "hooks"]}
->>>>>>> 971dd80a
-```
-
-### Features ✨
-- Text
-- Containers
-- Scroll views (nested too)
-- Events: click, wheel, mouse /down/leave/over for now
-- Support for Windows, Linux and MacOS
-- Optional Components library (buttons, switch, etc)
-- Animation hook utility
-- SVG Support
-- Devtools panel
-- Headless testing
-
-### Goals 😁
-- Easy to use
-- Fast
-- Low memory usage
-- Lightweight
-- Secure
-- Full cross platform
-- Fluid animations
-
-## TO-DO 🚧
-Besides all the [tracking](https://github.com/marc2332/freya/issues?q=is%3Aopen+is%3Aissue+label%3Atracking) issues, here are some of the things to do:
-- [ ] Support for percentages in padding
-- [ ] Add `flex` support.
-- [ ] Investigate if `image` diffing can be speeded up ([reference](https://github.com/DioxusLabs/dioxus/pull/543#issuecomment-1238393539))
-
-[MIT License](./LICENSE.md)
+# Freya :crab:
+
+<img align="right" src="logo.svg" alt="Freya logo" width="150"/>
+
+[![Discord Server](https://img.shields.io/discord/1015005816094478347.svg?logo=discord&style=flat-square)](https://discord.gg/sYejxCdewG)
+[![Github Sponsors](https://img.shields.io/github/sponsors/marc2332?style=social)](https://github.com/sponsors/marc2332)
+[![codecov](https://codecov.io/github/marc2332/freya/branch/main/graph/badge.svg?token=APSGEC84B8)](https://codecov.io/github/marc2332/freya)
+
+**Freya** is native GUI library for Rust powered by 🧬 [Dioxus](https://dioxuslabs.com) and 🎨 [Skia](https://skia.org/). 
+
+⚠️ It's currently work in progress and not usable for production, but you can already play with it! You can join the [Discord](https://discord.gg/sYejxCdewG) server if you have any question or issue. 
+
+<br/>
+<br/>
+
+<table>
+<tr>
+<td style="border:hidden;">
+
+```rust
+fn app(cx: Scope) -> Element {
+    let mut count = use_state(cx, || 0);
+
+    render!(
+        container {
+            height: "20%",
+            width: "100%",
+            background: "rgb(233, 196, 106)",
+            padding: "25",
+            color: "rgb(20, 33, 61)",
+            label { 
+                font_size: "20", 
+                "Number is: {count}"
+            }
+        }
+        container {
+            height: "80%",
+            width: "100%",
+            background: "rgb(168, 218, 220)",
+            color: "black",
+            padding: "25",
+            onclick: move |_| count += 1,
+            label { "Click to increase!" }
+        }
+    )
+}
+```
+</td>
+<td style="border:hidden;">
+
+![Freya](./demo.png)
+
+</td>
+</table>
+
+### Want to try it? 🤔
+
+⚠️ See [Environment setup](https://book.freyaui.dev/setup.html) first.
+
+Run:
+
+```shell
+cargo run --example counter
+```
+
+### Usage 📜
+Add Freya as a dependency in your `Cargo.toml`:
+
+```toml
+freya = { git = "https://github.com/marc2332/freya" }
+dioxus = { git = "https://github.com/DioxusLabs/dioxus", rev="d521da1991719760e271457dfe4f9ddf281afbb3", features = ["macro", "hooks"]}
+```
+
+### Features ✨
+- Text
+- Containers
+- Scroll views (nested too)
+- Events: click, wheel, mouse /down/leave/over for now
+- Support for Windows, Linux and MacOS
+- Optional Components library (buttons, switch, etc)
+- Animation hook utility
+- SVG Support
+- Devtools panel
+- Headless testing
+
+### Goals 😁
+- Easy to use
+- Fast
+- Low memory usage
+- Lightweight
+- Secure
+- Full cross platform
+- Fluid animations
+
+## TO-DO 🚧
+Besides all the [tracking](https://github.com/marc2332/freya/issues?q=is%3Aopen+is%3Aissue+label%3Atracking) issues, here are some of the things to do:
+- [ ] Support for percentages in padding
+- [ ] Add `flex` support.
+- [ ] Investigate if `image` diffing can be speeded up ([reference](https://github.com/DioxusLabs/dioxus/pull/543#issuecomment-1238393539))
+
+[MIT License](./LICENSE.md)